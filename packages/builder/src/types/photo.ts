import type { Tags } from 'exiftool-vendored'

// 影调类型定义
export type ToneType = 'low-key' | 'high-key' | 'normal' | 'high-contrast'

// 压缩的直方图数据结构
export interface CompressedHistogramData {
  red: number[] // 64 个点位，降采样后的数据
  green: number[] // 64 个点位，降采样后的数据
  blue: number[] // 64 个点位，降采样后的数据
  luminance: number[] // 64 个点位，降采样后的数据
}

// 原始直方图数据结构（仅用于内部计算）
export interface HistogramData {
  red: number[]
  green: number[]
  blue: number[]
  luminance: number[]
}

// 影调分析结果
export interface ToneAnalysis {
  toneType: ToneType
  brightness: number // 0-100，平均亮度
  contrast: number // 0-100，对比度
  shadowRatio: number // 0-1，阴影区域占比
  highlightRatio: number // 0-1，高光区域占比
}

export interface PhotoInfo {
  title: string
  dateTaken: string
  tags: string[]
  description: string
}

export interface ImageMetadata {
  width: number
  height: number
  format: string
}

export interface PhotoManifestItem extends PhotoInfo {
  id: string
  originalUrl: string
  thumbnailUrl: string
  thumbHash: string | null
  width: number
  height: number
  aspectRatio: number
  s3Key: string
  lastModified: string
  size: number
  exif: PickedExif | null
  toneAnalysis: ToneAnalysis | null // 影调分析结果
  location?: {
    city: string | null
    province: string | null
    country: string | null
<<<<<<< HEAD
=======
    displayName?: string | null
>>>>>>> 548ac4c8
  } | null
  isLivePhoto?: boolean
  isHDR?: boolean
  livePhotoVideoUrl?: string
  livePhotoVideoS3Key?: string
}

export interface ProcessPhotoResult {
  item: PhotoManifestItem | null
  type: 'processed' | 'skipped' | 'new' | 'failed'
}

export interface PickedExif {
  // 时区和时间相关
  zone?: string
  tz?: string
  tzSource?: string

  // 基本相机信息
  Orientation?: number
  Make?: string
  Model?: string
  Software?: string
  Artist?: string
  Copyright?: string

  // 曝光相关
  ExposureTime?: string | number
  FNumber?: number
  ExposureProgram?: string
  ISO?: number
  ShutterSpeedValue?: string | number
  ApertureValue?: number
  BrightnessValue?: number
  ExposureCompensation?: number
  MaxApertureValue?: number

  // 时间偏移
  OffsetTime?: string
  OffsetTimeOriginal?: string
  OffsetTimeDigitized?: string

  // 光源和闪光灯
  LightSource?: string
  Flash?: string

  // 焦距相关
  FocalLength?: string
  FocalLengthIn35mmFormat?: string

  // 镜头相关

  LensMake?: string
  LensModel?: string

  // 颜色和拍摄模式
  ColorSpace?: string

  ExposureMode?: string
  SceneCaptureType?: string

  // 计算字段
  Aperture?: number
  ScaleFactor35efl?: number
  ShutterSpeed?: string | number
  LightValue?: number

  // 日期时间（处理后的 ISO 格式）
  DateTimeOriginal?: string
  DateTimeDigitized?: string

  // 图像尺寸
  ImageWidth?: number
  ImageHeight?: number

  MeteringMode: Tags['MeteringMode']
  WhiteBalance: Tags['WhiteBalance']
  WBShiftAB: Tags['WBShiftAB']
  WBShiftGM: Tags['WBShiftGM']
  WhiteBalanceBias: Tags['WhiteBalanceBias']
  WhiteBalanceFineTune: Tags['WhiteBalanceFineTune']
  FlashMeteringMode: Tags['FlashMeteringMode']
  SensingMethod: Tags['SensingMethod']
  FocalPlaneXResolution: Tags['FocalPlaneXResolution']
  FocalPlaneYResolution: Tags['FocalPlaneYResolution']
  GPSAltitude: Tags['GPSAltitude']
  GPSLatitude: Tags['GPSLatitude']
  GPSLongitude: Tags['GPSLongitude']
  GPSAltitudeRef: Tags['GPSAltitudeRef']
  GPSLatitudeRef: Tags['GPSLatitudeRef']
  GPSLongitudeRef: Tags['GPSLongitudeRef']

  // 富士胶片配方
  FujiRecipe?: FujiRecipe

  // HDR 相关
  MPImageType?: Tags['MPImageType']

  // 评分
  Rating?: number
}

export interface ThumbnailResult {
  thumbnailUrl: string | null
  thumbnailBuffer: Buffer | null
  thumbHash: Uint8Array | null
}

export type FujiRecipe = {
  FilmMode:
    | 'F0/Standard (Provia)'
    | 'F1/Studio Portrait'
    | 'F1a/Studio Portrait Enhanced Saturation'
    | 'F1b/Studio Portrait Smooth Skin Tone (Astia)'
    | 'F1c/Studio Portrait Increased Sharpness'
    | 'F2/Fujichrome (Velvia)'
    | 'F3/Studio Portrait Ex'
    | 'F4/Velvia'
    | 'Pro Neg. Std'
    | 'Pro Neg. Hi'
    | 'Classic Chrome'
    | 'Eterna'
    | 'Classic Negative'
    | 'Bleach Bypass'
    | 'Nostalgic Neg'
    | 'Reala ACE'
  GrainEffectRoughness: 'Off' | 'Weak' | 'Strong'
  GrainEffectSize: 'Off' | 'Small' | 'Large'
  ColorChromeEffect: 'Off' | 'Weak' | 'Strong'
  ColorChromeFxBlue: 'Off' | 'Weak' | 'Strong'
  WhiteBalance:
    | 'Auto'
    | 'Auto (white priority)'
    | 'Auto (ambiance priority)'
    | 'Daylight'
    | 'Cloudy'
    | 'Daylight Fluorescent'
    | 'Day White Fluorescent'
    | 'White Fluorescent'
    | 'Warm White Fluorescent'
    | 'Living Room Warm White Fluorescent'
    | 'Incandescent'
    | 'Flash'
    | 'Underwater'
    | 'Custom'
    | 'Custom2'
    | 'Custom3'
    | 'Custom4'
    | 'Custom5'
    | 'Kelvin'
  /**
   * White balance fine tune adjustment (e.g., "Red +0, Blue +0")
   */
  WhiteBalanceFineTune: string
  DynamicRange: 'Standard' | 'Wide'
  /**
   * Highlight tone adjustment (e.g., "+2 (hard)", "0 (normal)", "-1 (medium soft)")
   */
  HighlightTone: string
  /**
   * Shadow tone adjustment (e.g., "-2 (soft)", "0 (normal)")
   */
  ShadowTone: string
  /**
   * Saturation adjustment (e.g., "+4 (highest)", "0 (normal)", "-2 (low)")
   */
  Saturation: string
  /**
   * Sharpness setting (e.g., "Normal", "Hard", "Soft")
   */
  Sharpness: string
  /**
   * Noise reduction setting (e.g., "0 (normal)", "-1 (medium weak)")
   */
  NoiseReduction: string
  /**
   * Clarity adjustment (typically 0)
   */
  Clarity: number
  /**
   * Color temperature setting (e.g., "5000", "6500")
   */
  ColorTemperature: Tags['ColorTemperature']
  /**
   * Development dynamic range setting (e.g., "100", "200")
   */
  DevelopmentDynamicRange: number
  /**
   * Dynamic range setting (e.g., Auto, Manual, Standard, Wide1, Wide2, Film Simulation)
   */
  DynamicRangeSetting: Tags['DynamicRangeSetting']
}

export type SonyRecipe = {
  /**
   * Adobe RGB
   * Real
   * Standard
   * Vivid
   * Portrait
   * Landscape
   * Sunset
   * Nightview
   * BW
   * Neutral
   * Clear
   * Deep
   * Light
   * Autumn Leaves
   * Sepia
   * VV2
   * FL
   * IN
   * SH
   */
  CreativeStyle: string

  /**
   *  Off
   *  Toy Camera
   *  Pop Color
   *  Posterization
   *  Posterization B/W
   *  Retro Photo
   *  Soft High Key
   *  Partial Color (red)
   *  Partial Color (green)
   *  Partial Color (blue)
   *  Partial Color (yellow)
   *  High Contrast Monochrome
   *  Toy Camera (normal)
   *  Toy Camera (cool)
   *  Toy Camera (warm)
   *  Toy Camera (green)
   *  Toy Camera (magenta)
   *  Soft Focus (low)
   *  Soft Focus
   *  Soft Focus (high)
   *  Miniature (auto)
   *  Miniature (top)
   *  Miniature (middle horizontal)
   *  Miniature (bottom)
   *  Miniature (left)
   *  Miniature (middle vertical)
   *  Miniature (right)
   *  HDR Painting (low)
   *  HDR Painting
   *  HDR Painting (high)
   *  Rich-tone Monochrome
   *  Water Color
   *  Water Color 2
   *  Illustration (low)
   *  Illustration
   *  Illustration (high)
   */
  PictureEffect: string

  /**
   * 0 => 'Off',
   * 1 => 'On',
   */
  Hdr: string

  /**
   * Off, Low, Mid, High
   */
  SoftSkinEffect: string
}<|MERGE_RESOLUTION|>--- conflicted
+++ resolved
@@ -58,10 +58,7 @@
     city: string | null
     province: string | null
     country: string | null
-<<<<<<< HEAD
-=======
     displayName?: string | null
->>>>>>> 548ac4c8
   } | null
   isLivePhoto?: boolean
   isHDR?: boolean
