--- conflicted
+++ resolved
@@ -48,27 +48,16 @@
   const locationDisplay = useMemo(() => {
     const loc = currentPhoto.location
     if (!loc) return null
-<<<<<<< HEAD
-=======
 
     // Allow showing detailed location directly from Nominatim's display_name
     const showDetailed =
       (import.meta as any).env?.VITE_SHOW_DETAILED_LOCATION === 'true'
     if (showDetailed && loc.displayName) return loc.displayName
 
->>>>>>> 548ac4c8
     const city = loc.city || null
     const province = loc.province || null
     const country = loc.country || null
 
-<<<<<<< HEAD
-    if (city && country) {
-      return province
-        ? `${city}, ${province}, ${country}`
-        : `${city}, ${country}`
-    }
-    return null
-=======
     // Order rule: default "city, province, country"; for zh/ja languages use "country province city"
     const lang = (navigator?.language || 'en').toLowerCase()
     const activeLang = (i18n?.language || lang).toLowerCase()
@@ -84,7 +73,6 @@
     if (parts.length === 0) return null
     // For East Asian order, use spaces; otherwise commas
     return isEastAsiaOrder ? parts.join(' ') : parts.join(', ')
->>>>>>> 548ac4c8
   }, [currentPhoto])
 
   // 使用通用的图片格式提取函数
